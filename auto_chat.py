--- conflicted
+++ resolved
@@ -22,11 +22,12 @@
 import threading
 from datetime import datetime
 from typing import Dict, List, Optional, Any, Tuple
+import requests
 from dotenv import load_dotenv
 from api_clients import APIClient, OllamaClient, LMStudioClient, OpenRouterClient, OpenAIClient
 from persona import Persona
 from conversation_history import ConversationHistory
-from utils.config_utils import load_jsonc
+from utils.config_utils import load_json_with_comments
 from utils.analytics import summarize_conversation
 from utils.export_formats import export_conversation
 from exceptions import (
@@ -35,15 +36,6 @@
     ModelNotSetError,
     APIRequestError
 )
-
-from api_clients import (
-    APIClient,
-    OllamaClient,
-    LMStudioClient,
-    OpenRouterClient,
-    OpenAIClient,
-)
-from persona import Persona
 
 # Tkinter imports
 import tkinter as tk
@@ -79,23 +71,12 @@
 
 # --- Configuration Loading/Saving ---
 
-from utils.config_utils import load_json_with_comments
-
-
 def load_config() -> Dict[str, Any]:
-<<<<<<< HEAD
     """Load configuration from JSON file allowing comments."""
     if os.path.exists(CONFIG_FILE):
         try:
-            return load_jsonc(CONFIG_FILE)
+            return load_json_with_comments(CONFIG_FILE)
         except Exception as e:
-=======
-    """Load configuration from JSON file, allowing comments."""
-    if os.path.exists(CONFIG_FILE):
-        try:
-            return load_json_with_comments(CONFIG_FILE)
-        except (json.JSONDecodeError, IOError) as e:
->>>>>>> af923dd9
             log.error(f"Error loading config file {CONFIG_FILE}: {e}")
     return {}
 
@@ -137,8 +118,7 @@
         """Load personas from the JSON file."""
         try:
             if os.path.exists(PERSONAS_FILE):
-<<<<<<< HEAD
-                personas_data = load_jsonc(PERSONAS_FILE)
+                personas_data = load_json_with_comments(PERSONAS_FILE)
                 # Check if the loaded data is a list or a dictionary
                 if isinstance(personas_data, list):
                     self.personas = [Persona.from_dict(p) for p in personas_data]
@@ -148,20 +128,6 @@
                     raise TypeError(
                         f"Unexpected data type loaded from {PERSONAS_FILE}: {type(personas_data)}"
                     )
-=======
-                personas_data = load_json_with_comments(PERSONAS_FILE)
-
-                # Check if the loaded data is a list (correct format)
-                # or a dictionary (potential old format)
-                if isinstance(personas_data, list):
-                    self.personas = [Persona.from_dict(p) for p in personas_data]
-                elif isinstance(personas_data, dict):
-                    # Handle potential old format where list is nested
-                    self.personas = [Persona.from_dict(p) for p in personas_data.get('personas', [])]
-                else:
-                    raise TypeError(f"Unexpected data type loaded from {PERSONAS_FILE}: {type(personas_data)}")
-
->>>>>>> af923dd9
                 log.info(f"Loaded {len(self.personas)} personas from {PERSONAS_FILE}")
             else:
                 log.warning(f"Personas file not found: {PERSONAS_FILE}. Creating default personas.")
@@ -611,87 +577,6 @@
             log.error(f"Failed to write to log file {LOG_FILE}: {e}")
 
 
-<<<<<<< HEAD
-=======
-class Persona:
-    """Represents an AI persona with configurable attributes."""
-
-    def __init__(self, name: str, personality: str, age: int, gender: str):
-        self.name = name
-        self.personality = personality
-        self.age = age
-        self.gender = gender
-
-    @classmethod
-    def from_dict(cls, data: Dict[str, Any]) -> 'Persona':
-        """Create a Persona instance from a dictionary with error checking."""
-        required_keys = ['name', 'personality', 'age', 'gender']
-        for key in required_keys:
-            if key not in data:
-                log.error(f"Persona data missing required key: '{key}'. Data: {data}")
-                raise ValueError(f"Persona data missing required key: '{key}'")
-
-        try:
-            # Ensure age is treated as an integer
-            age_val = data['age']
-            persona_age = int(age_val)
-        except (ValueError, TypeError) as e:
-            log.error(f"Error converting persona age '{age_val}' to int. Data: {data}. Error: {e}")
-            raise ValueError(f"Invalid age value '{age_val}' for persona '{data.get('name', 'Unknown')}'") from e
-
-        return cls(
-            name=data['name'],
-            personality=data['personality'],
-            age=persona_age,
-            gender=data['gender']
-        )
-
-    def to_dict(self) -> Dict[str, Any]:
-        """Convert Persona to dictionary representation."""
-        return {
-            'name': self.name,
-            'personality': self.personality,
-            'age': self.age,
-            'gender': self.gender
-        }
-
-    def get_system_prompt(self, theme: str = "free conversation") -> str:
-        """Generate system prompt based on persona attributes and the provided theme."""
-        prompt_lines = [
-            f"You are role-playing as the character '{self.name}', in a conversation with another character.",
-            f"Your response MUST be ONLY the words spoken by '{self.name}' in the first person (I, me, my). with your actions to be placed between asteriscs *like this*.",
-            f"Your primary focus is discussing the topic: '{theme}'.",
-            f"Engage with the previous messages (shown as User/Assistant turns in history) but speak ONLY as '{self.name}'.",
-            f"The 'User' role in the history may represent other characters. When you see messages labeled as from 'Narrator', treat these as scene descriptions or background information - NOT as a character speaking to you.",
-            "",
-            f"--- Character Profile: {self.name} ---",
-            f"Age: {self.age}",
-            f"Gender: {self.gender}",
-            f"Personality: {self.personality}",
-            "",
-            f"--- VERY STRICT RULES ---",
-            f"1. NEVER break character. You are '{self.name}'.",
-            f"2. NEVER BECOME REPETATIVE. Always be pushing the conversation forward",
-            f"3. NEVER write instructions, commentary, or discuss being an AI.",
-            f"4. NEVER generate text for any persona other than '{self.name}'.",
-            f"5. NEVER output control tokens like '<|im_end|>', '<|im_start|>', '\\u2029 ', or similar.",
-            f"6. Respond naturally *within your character role* based on the conversation flow, always aiming to **continue and develop** the interaction.",
-            f"7. AVOID repeating sentences or phrases from your own previous turns or the immediately preceding message. Introduce new points or reactions.",
-            f"8. Actively try to ADVANCE the conversation based on the theme and your character's perspective.",
-            f"9. DO NOT use phrases that suggest ending the conversation (e.g., 'Nice talking to you', 'Maybe later', 'Goodbye'). Your interaction is ongoing until the session ends.",
-            f"10. ACTIVELY PUSH the interaction forward. Introduce new plot points, character motivations, conflicts, questions, or escalate the situation based on your character and the theme. Do not let the conversation stagnate or fizzle out.",
-            f"11. Use double markdown asterisks (`**action or emphasis**`) for any brief physical actions or emphasis integrated with your dialogue. DO NOT use parentheses `()` for this. Keep actions minimal and part of the dialogue flow.",
-            f"12. NEVER directly reference the 'Narrator' in your responses. Treat narrator messages as scene descriptions or background information that your character experiences or reacts to naturally.",
-            f"13. When the Narrator describes a scenario, setting, or situation, respond to it as if it's happening in your world - not as if someone told you about it.",
-            f"--- EXCEPTIONS ---",
-            f"1.  If the character is an AI Entity, depending on its personality or function it may not engage in conversation. It may instead use its responses like a canvas.",
-            f"You are '{self.name}'. Now, continue the conversation naturally, pushing it forward:"
-        ]
-
-        return "\n".join(prompt_lines)
-
-
->>>>>>> af923dd9
 class ChatApp(tkb.Window):
     """Main application window for the chat interface using ttkbootstrap."""
 
