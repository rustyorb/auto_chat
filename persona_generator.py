#!/usr/bin/env python3
"""
persona_generator.py - A tool to generate AI personas and add them to personas.json

This script generates creative and diverse AI personas using the same LLM models
available in rich_chat.py (Ollama and LM Studio). Generated personas are
automatically added to the personas.json file used by rich_chat.py.
- Uses the same LLM providers as rich_chat.py
- Customizable persona attributes
- Safety filters to ensure appropriate content
- Automated addition to personas.json
"""

import os
import sys
import json
import time
import logging
<<<<<<< HEAD
import requests
from typing import Dict, List, Any, Optional
from api_clients import APIClient, OllamaClient, LMStudioClient, OpenRouterClient, OpenAIClient
=======
from typing import Dict, List, Any, Optional

from api_clients import (
    APIClient,
    OllamaClient,
    LMStudioClient,
    OpenRouterClient,
    OpenAIClient,
)
from persona import Persona
from utils.config_utils import load_json_with_comments
>>>>>>> af923dd9

from rich.console import Console
from rich.panel import Panel
from rich.text import Text
from rich.prompt import Prompt, Confirm, IntPrompt
from rich import box
from rich.align import Align
from rich.table import Table

from config import (
    PERSONAS_FILE,
    CONFIG_FILE,
    AGE_RANGES,
    CHARACTER_TYPES,
    GENDERS
)

# Configure console output
console = Console()

# Configure logging
logging.basicConfig(
    level=logging.INFO,
    format="%(message)s",
    datefmt="[%X]",
)
log = logging.getLogger("persona_generator")

class PersonaGenerator:
    """Generates AI personas using LLM providers."""

    def __init__(self):
        self.api_clients = {}
        self.selected_client = None
        self.selected_model = None

        # Initialize API clients
        self.api_clients["ollama"] = OllamaClient()
        self.api_clients["lmstudio"] = LMStudioClient()
        self.api_clients["openrouter"] = OpenRouterClient(api_key="")
        self.api_clients["openai"] = OpenAIClient(api_key="")

        # Use constants from config
        self.character_types = CHARACTER_TYPES
        self.age_ranges = AGE_RANGES
        self.genders = GENDERS

        # Load existing personas
        self.existing_personas = self.load_personas()

    def load_personas(self) -> List[Dict[str, Any]]:
        """Load existing personas from file."""
        try:
            if os.path.exists(PERSONAS_FILE):
                data = load_json_with_comments(PERSONAS_FILE)
                if isinstance(data, list):
                    return data
                return data.get('personas', [])
            else:
                return []
        except Exception as e:
            log.error(f"Failed to load personas: {str(e)}")
            console.print(Panel(
                f"[bold red]Error loading personas: {str(e)}[/bold red]",
                title="Error"
            ))
            return []

    def select_model(self) -> bool:
        """Let user select the API client and model for persona generation."""
        console.print("\n[bold]Select API provider for persona generation:[/bold]")
        console.print("[1] Ollama")
        console.print("[2] LM Studio")
        console.print("[3] OpenRouter")
        console.print("[4] OpenAI")

        while True:
            try:
                choice = Prompt.ask(
                    "Select provider (1-4)",
                    console=console
                )
                if choice == "1":
                    client = self.api_clients["ollama"]
                    break
                elif choice == "2":
                    client = self.api_clients["lmstudio"]
                    break
                elif choice == "3":
                    client = self.api_clients["openrouter"]
                    break
                elif choice == "4":
                    client = self.api_clients["openai"]
                    break
                else:
                    console.print("[yellow]Invalid selection[/yellow]")
            except ValueError:
                console.print("[yellow]Please enter a number[/yellow]")

        self.selected_client = client

        # Handle API key input for OpenRouter and OpenAI
        if client.name in ["OpenRouter", "OpenAI"]:
            console.print(f"\n[bold]{client.name} requires an API key.[/bold]")

            # Check if we have an API key saved in config.json
            config_key = f"{client.name.lower()}_api_key"
            api_key = ""
<<<<<<< HEAD

            if os.path.exists(CONFIG_FILE):
                try:
                    with open(CONFIG_FILE, 'r', encoding='utf-8') as f:
                        config = json.load(f)
                        api_key = config.get(config_key, "")
                except Exception as e:
                    log.error(f"Error loading config file: {e}")

=======
            
            if os.path.exists(config_file):
                try:
                    config = load_json_with_comments(config_file)
                    api_key = config.get(config_key, "")
                except Exception as e:
                    log.error(f"Error loading config file: {e}")
            
>>>>>>> af923dd9
            if api_key:
                console.print(f"Found saved API key for {client.name}.")
                use_saved = Confirm.ask("Use saved API key?", default=True)
                if not use_saved:
                    api_key = Prompt.ask(f"Enter {client.name} API key", password=True)
            else:
                api_key = Prompt.ask(f"Enter {client.name} API key", password=True)

            client.api_key = api_key
            client.update_headers()

            # Save API key to config.json
            if Confirm.ask("Save API key for future use?", default=True):
                try:
                    config = {}
<<<<<<< HEAD
                    if os.path.exists(CONFIG_FILE):
                        with open(CONFIG_FILE, 'r', encoding='utf-8') as f:
                            config = json.load(f)

=======
                    if os.path.exists(config_file):
                        config = load_json_with_comments(config_file)
                    
>>>>>>> af923dd9
                    config[config_key] = api_key

                    with open(CONFIG_FILE, 'w', encoding='utf-8') as f:
                        json.dump(config, f, indent=4)

                    console.print(f"[green]API key saved to {CONFIG_FILE}[/green]")
                except Exception as e:
                    console.print(f"[red]Error saving API key: {e}[/red]")

        # Get available models with retry option
        while True:
            models = client.get_available_models()

            if not models:
                console.print(f"[bold yellow]No models available from {client.name}.[/bold yellow]")
                if client.name in ["OpenRouter", "OpenAI"]:
                    console.print(f"Make sure your API key for {client.name} is valid.")
                else:
                    console.print(f"Make sure the {client.name} server is running at {client.base_url}.")

                retry = Confirm.ask("Retry connection?", default=True)
                if retry:
                    console.print(f"Retrying connection to {client.name}...")
                    continue
                else:
                    # Allow choosing a different provider
                    return self.select_model()

            # If we got to here, we have models
            break

        console.print(f"\n[bold]Select model for persona generation:[/bold]")
        for i, model in enumerate(models):
            console.print(f"[{i+1}] {model}")

        while True:
            try:
                choice = Prompt.ask(
                    f"Select model (1-{len(models)})",
                    console=console
                )
                idx = int(choice) - 1
                if 0 <= idx < len(models):
                    client.set_model(models[idx])
                    self.selected_model = models[idx]
                    break
                else:
                    console.print("[yellow]Invalid selection[/yellow]")
            except ValueError:
                console.print("[yellow]Please enter a number[/yellow]")

        return True

    def select_character_type(self) -> str:
        """Let user select a character type for the persona."""
        console.print("\n[bold]Select a character type for the persona:[/bold]")
        for i, char_type in enumerate(self.character_types):
            console.print(f"[{i+1}] {char_type}")

        # Add custom option
        console.print(f"[{len(self.character_types)+1}] Custom (specify your own)")

        while True:
            try:
                choice = Prompt.ask(
                    f"Select character type (1-{len(self.character_types)+1})",
                    console=console
                )
                idx = int(choice) - 1
                if 0 <= idx < len(self.character_types):
                    return self.character_types[idx]
                elif idx == len(self.character_types):
                    # Custom character type
                    custom_type = Prompt.ask(
                        "Enter custom character type",
                        console=console
                    )
                    return custom_type
                else:
                    console.print("[yellow]Invalid selection[/yellow]")
            except ValueError:
                console.print("[yellow]Please enter a number[/yellow]")

    def select_age_range(self) -> int:
        """Let user select an age range for the persona."""
        console.print("\n[bold]Select an age range for the persona:[/bold]")
        for i, (range_name, (min_age, max_age)) in enumerate(self.age_ranges.items()):
            console.print(f"[{i+1}] {range_name} ({min_age}-{max_age})")

        # Add custom option
        console.print(f"[{len(self.age_ranges)+1}] Custom (specify exact age)")

        while True:
            try:
                choice = Prompt.ask(
                    f"Select age range (1-{len(self.age_ranges)+1})",
                    console=console
                )
                idx = int(choice) - 1
                if 0 <= idx < len(self.age_ranges):
                    # Get a random age within the selected range
                    range_name = list(self.age_ranges.keys())[idx]
                    min_age, max_age = self.age_ranges[range_name]

                    # Let user specify exact age within range
                    while True:
                        age = IntPrompt.ask(
                            f"Enter specific age ({min_age}-{max_age})",
                            console=console
                        )
                        if min_age <= age <= max_age:
                            return age
                        else:
                            console.print(f"[yellow]Please enter an age between {min_age} and {max_age}[/yellow]")

                elif idx == len(self.age_ranges):
                    # Custom age
                    while True:
                        age = IntPrompt.ask(
                            "Enter custom age (4-100)",
                            console=console
                        )
                        if 4 <= age <= 100:
                            return age
                        else:
                            console.print("[yellow]Please enter an age between 4 and 100[/yellow]")
                else:
                    console.print("[yellow]Invalid selection[/yellow]")
            except ValueError:
                console.print("[yellow]Please enter a number[/yellow]")

    def select_gender(self) -> str:
        """Let user select a gender for the persona."""
        console.print("\n[bold]Select a gender for the persona:[/bold]")
        for i, gender in enumerate(self.genders):
            console.print(f"[{i+1}] {gender}")

        # Add custom option
        console.print(f"[{len(self.genders)+1}] Custom (specify your own)")

        while True:
            try:
                choice = Prompt.ask(
                    f"Select gender (1-{len(self.genders)+1})",
                    console=console
                )
                idx = int(choice) - 1
                if 0 <= idx < len(self.genders):
                    return self.genders[idx]
                elif idx == len(self.genders):
                    # Custom gender
                    custom_gender = Prompt.ask(
                        "Enter custom gender",
                        console=console
                    )
                    return custom_gender
                else:
                    console.print("[yellow]Invalid selection[/yellow]")
            except ValueError:
                console.print("[yellow]Please enter a number[/yellow]")

    def generate_name(self, character_type: str, age: int, gender: str, regenerations=0) -> str:
        """Generate a name for the persona."""
        prompt = f"""Generate ONE appropriate first name for a fictional {gender}, {age}-year-old {character_type} character. 

IMPORTANT INSTRUCTIONS:
- Return ONLY a single name with no additional text
- If the character is an AI Entity, generate a name that would be appropriate for an AI system, not a human name
- NO explanations, quotes, or additional text - just the name itself
"""

        system_message = "You are a helpful assistant that generates realistic character names. Return ONLY the name with NO additional text."

        console.print("[bold]Generating name...[/bold]")
        response = self.selected_client.generate_response(prompt, system_message)

        # Clean up response to just get the name
        name = response.strip()
        # Remove any quotation marks or extra text
        name = name.replace('"', '').replace("'", "")
        # Split by newlines and take first line if multiple lines
        name = name.split('\n')[0].strip()

        # If we get a title or extra text, try to clean it up
        name_parts = name.split()
        skip_words = ["name", "is", "would", "be", "character", "persona"]
        if any(word.lower() in skip_words for word in name_parts[:2]) and len(name_parts) > 2:
            name = ' '.join(name_parts[2:])

        # Handle common title prefixes
        prefixes = ["dr.", "dr", "mr.", "mr", "ms.", "ms", "mrs.", "mrs", "miss", "professor", "prof."]
        for prefix in prefixes:
            if name.lower().startswith(prefix + " "):
                name = name[len(prefix) + 1:]

        # Final cleanup for any remaining artifacts
        name = name.strip(".,;:- ")

        # Let user confirm or modify the name
        console.print(f"Generated name: [bold]{name}[/bold]")
        if not Confirm.ask("Use this name?", default=True):
            action = Prompt.ask("Would you like to (1) enter a custom name or (2) regenerate?", console=console)
            if action == "1":
                name = Prompt.ask("Enter custom name", console=console)
            elif action == "2":
                if regenerations < 5:  # Regeneration limit
                    name = self.generate_name(character_type, age, gender, regenerations + 1)
                else:
                    console.print("[yellow]Regeneration limit reached. Please enter a custom name.[/yellow]")
                    name = Prompt.ask("Enter custom name", console=console)
            else:
                console.print("[yellow]Invalid selection[/yellow]")
                name = Prompt.ask("Enter custom name", console=console)

        return name

    def generate_personality(self, name: str, character_type: str, age: int, gender: str, regenerations=0) -> str:
        """Generate a personality description for the persona."""

        # Ask user if they want to add custom details to influence the personality generation
        console.print("\n[bold cyan]Would you like to add custom details to influence the personality generation?[/bold cyan]")
        console.print("This could include specific traits, interests, background elements, or any other details.")

        custom_details = ""
        if Confirm.ask("Add custom details?", default=True):
            console.print("Enter custom details (press Enter when done):")
            lines = []
            while True:
                line = input()
                if not line and lines:  # Empty line and we have content
                    break
                lines.append(line)
            custom_details = '\n'.join(lines)
            console.print(f"[green]Custom details added:[/green] {custom_details}")

        # Build the prompt with custom details if provided
        prompt = f"""Create a rich, detailed personality description for a fictional character with these attributes:
- Name: {name}
- Age: {age}
- Gender: {gender}
- Character type: {character_type}
"""

        # Add custom details to the prompt if provided
        if custom_details:
            prompt += f"\n- Additional details that MUST be incorporated: {custom_details}"

        prompt += """\n
SPECIFIC REQUIREMENTS:
1. Write 6-8 sentences that vividly describe their personality traits, communication style, and thought processes.
2. Include both strengths and weaknesses/quirks that make the character unique and compelling.
3. Create a detailed, three-dimensional personality profile that feels like a real person.
4. Focus on cognitive, emotional, and social characteristics.
5. Make the description distinctive and avoid generic traits.
6. Do NOT include any inappropriate or explicit content.
7. Return ONLY the personality description, without repeating their name, age, gender, etc.

IMPORTANT: For AI Entity characters:
1. Do not include any details about a human physical body.
2. Write the personality in the format of a system persona, focusing on functions, communication style, and specialized capabilities.
"""

        system_message = """You are a character development expert who specializes in creating detailed, realistic character personalities.
Generate distinctive personality descriptions for fictional characters focusing on cognitive, emotional, and behavioral traits.
Write detailed, vivid descriptions that make each character feel unique and three-dimensional.
Your descriptions should be appropriate for all audiences while still being interesting and compelling."""

        console.print("[bold]Generating personality...[/bold]")
        response = self.selected_client.generate_response(prompt, system_message)

        # Clean up response to just get the personality description
        personality = response.strip()

        # Show the generated personality and allow editing
        console.print(f"\nGenerated personality description:")
        console.print(Panel(personality, title=f"{name}'s Personality", border_style="green"))

        if not Confirm.ask("Use this personality description?", default=True):
            action = Prompt.ask("Would you like to (1) enter a custom personality or (2) regenerate?", console=console)
            if action == "1":
                console.print("Enter custom personality description (press Enter when done):")
                lines = []
                while True:
                    line = input()
                    if not line and lines:  # Empty line and we have content
                        break
                    lines.append(line)
                personality = '\n'.join(lines)
            elif action == "2":
                if regenerations < 5:  # Regeneration limit
                    personality = self.generate_personality(name, character_type, age, gender, regenerations + 1)
                else:
                    console.print("[yellow]Regeneration limit reached. Please enter a custom personality.[/yellow]")
                    console.print("Enter custom personality description (press Enter when done):")
                    lines = []
                    while True:
                        line = input()
                        if not line and lines:  # Empty line and we have content
                            break
                        lines.append(line)
                    personality = '\n'.join(lines)
            else:
                console.print("[yellow]Invalid selection[/yellow]")
                console.print("Enter custom personality description (press Enter when done):")
                lines = []
                while True:
                    line = input()
                    if not line and lines:  # Empty line and we have content
                        break
                    lines.append(line)
                personality = '\n'.join(lines)

        return personality

    def save_persona(self, persona: Dict[str, Any]) -> bool:
        """Save the generated persona to the personas.json file."""
        try:
            # Create data structure if file doesn't exist
            if not os.path.exists(PERSONAS_FILE) or os.path.getsize(PERSONAS_FILE) == 0:
                data = {"personas": []}
            else:
                data = load_json_with_comments(PERSONAS_FILE)
                if "personas" not in data:
                    data["personas"] = []

            # Add the new persona
            data["personas"].append(persona)

            # Save back to file with pretty formatting
            with open(PERSONAS_FILE, 'w') as f:
                json.dump(data, f, indent=4)

            return True
        except Exception as e:
            log.error(f"Failed to save persona: {str(e)}")
            console.print(Panel(
                f"[bold red]Error saving persona: {str(e)}[/bold red]",
                title="Error"
            ))
            return False

    def generate_persona(self) -> Dict[str, Any]:
        """Generate a complete persona based on user inputs and LLM responses."""
        # Get character type preference
        character_type = self.select_character_type()

        # Get age preference
        age = self.select_age_range()

        # Get gender preference
        gender = self.select_gender()

        # Generate name
        name = self.generate_name(character_type, age, gender)

        # Generate personality (now with custom details support)
        personality = self.generate_personality(name, character_type, age, gender)

        # Create persona object
        persona = {
            "name": name,
            "personality": personality,
            "age": age,
            "gender": gender,
            "character_type": character_type  # Store the character type for reference
        }

        return persona

    def display_persona(self, persona: Dict[str, Any]) -> None:
        """Display a formatted view of the persona."""
        console.print("\n[bold green]Generated Persona:[/bold green]")

        # Create a styled table for display
        table = Table(title=f"Character Profile: {persona['name']}", box=box.ROUNDED)
        table.add_column("Attribute", style="cyan")
        table.add_column("Value", style="green")

        table.add_row("Name", persona['name'])
        table.add_row("Age", str(persona['age']))
        table.add_row("Gender", persona['gender'])
        table.add_row("Character Type", persona.get('character_type', 'Not specified'))
        table.add_row("Personality", persona['personality'])

        console.print(table)

    def run(self) -> None:
        """Main method to run the persona generator."""
        console.print(Panel.fit(
            "Persona Generator - Create AI personas for Rich Chat",
            title="Welcome",
            border_style="blue"
        ))

        # Select model for generation
        if not self.select_model():
            console.print("[bold red]Failed to select model. Exiting...[/bold red]")
            return

        while True:
            # Generate a new persona
            console.print("\n[bold blue]Generating new persona...[/bold blue]")
            persona = self.generate_persona()

            # Display the generated persona
            self.display_persona(persona)

            # Confirm and save
            if Confirm.ask("Add this persona to personas.json?", default=True):
                if self.save_persona(persona):
                    console.print("[bold green]Persona successfully added to personas.json![/bold green]")
                else:
                    console.print("[bold red]Failed to save persona.[/bold red]")

            # Ask to generate another
            if not Confirm.ask("Generate another persona?", default=True):
                break

        console.print("[bold blue]Thank you for using the Persona Generator![/bold blue]")


if __name__ == "__main__":

    generator = PersonaGenerator()
    generator.run()
<|MERGE_RESOLUTION|>--- conflicted
+++ resolved
@@ -1,613 +1,621 @@
-#!/usr/bin/env python3
-"""
-persona_generator.py - A tool to generate AI personas and add them to personas.json
-
-This script generates creative and diverse AI personas using the same LLM models
-available in rich_chat.py (Ollama and LM Studio). Generated personas are
-automatically added to the personas.json file used by rich_chat.py.
-- Uses the same LLM providers as rich_chat.py
-- Customizable persona attributes
-- Safety filters to ensure appropriate content
-- Automated addition to personas.json
-"""
-
-import os
-import sys
-import json
-import time
-import logging
-<<<<<<< HEAD
-import requests
-from typing import Dict, List, Any, Optional
-from api_clients import APIClient, OllamaClient, LMStudioClient, OpenRouterClient, OpenAIClient
-=======
-from typing import Dict, List, Any, Optional
-
-from api_clients import (
-    APIClient,
-    OllamaClient,
-    LMStudioClient,
-    OpenRouterClient,
-    OpenAIClient,
-)
-from persona import Persona
-from utils.config_utils import load_json_with_comments
->>>>>>> af923dd9
-
-from rich.console import Console
-from rich.panel import Panel
-from rich.text import Text
-from rich.prompt import Prompt, Confirm, IntPrompt
-from rich import box
-from rich.align import Align
-from rich.table import Table
-
-from config import (
-    PERSONAS_FILE,
-    CONFIG_FILE,
-    AGE_RANGES,
-    CHARACTER_TYPES,
-    GENDERS
-)
-
-# Configure console output
-console = Console()
-
-# Configure logging
-logging.basicConfig(
-    level=logging.INFO,
-    format="%(message)s",
-    datefmt="[%X]",
-)
-log = logging.getLogger("persona_generator")
-
-class PersonaGenerator:
-    """Generates AI personas using LLM providers."""
-
-    def __init__(self):
-        self.api_clients = {}
-        self.selected_client = None
-        self.selected_model = None
-
-        # Initialize API clients
-        self.api_clients["ollama"] = OllamaClient()
-        self.api_clients["lmstudio"] = LMStudioClient()
-        self.api_clients["openrouter"] = OpenRouterClient(api_key="")
-        self.api_clients["openai"] = OpenAIClient(api_key="")
-
-        # Use constants from config
-        self.character_types = CHARACTER_TYPES
-        self.age_ranges = AGE_RANGES
-        self.genders = GENDERS
-
-        # Load existing personas
-        self.existing_personas = self.load_personas()
-
-    def load_personas(self) -> List[Dict[str, Any]]:
-        """Load existing personas from file."""
-        try:
-            if os.path.exists(PERSONAS_FILE):
-                data = load_json_with_comments(PERSONAS_FILE)
-                if isinstance(data, list):
-                    return data
-                return data.get('personas', [])
-            else:
-                return []
-        except Exception as e:
-            log.error(f"Failed to load personas: {str(e)}")
-            console.print(Panel(
-                f"[bold red]Error loading personas: {str(e)}[/bold red]",
-                title="Error"
-            ))
-            return []
-
-    def select_model(self) -> bool:
-        """Let user select the API client and model for persona generation."""
-        console.print("\n[bold]Select API provider for persona generation:[/bold]")
-        console.print("[1] Ollama")
-        console.print("[2] LM Studio")
-        console.print("[3] OpenRouter")
-        console.print("[4] OpenAI")
-
-        while True:
-            try:
-                choice = Prompt.ask(
-                    "Select provider (1-4)",
-                    console=console
-                )
-                if choice == "1":
-                    client = self.api_clients["ollama"]
-                    break
-                elif choice == "2":
-                    client = self.api_clients["lmstudio"]
-                    break
-                elif choice == "3":
-                    client = self.api_clients["openrouter"]
-                    break
-                elif choice == "4":
-                    client = self.api_clients["openai"]
-                    break
-                else:
-                    console.print("[yellow]Invalid selection[/yellow]")
-            except ValueError:
-                console.print("[yellow]Please enter a number[/yellow]")
-
-        self.selected_client = client
-
-        # Handle API key input for OpenRouter and OpenAI
-        if client.name in ["OpenRouter", "OpenAI"]:
-            console.print(f"\n[bold]{client.name} requires an API key.[/bold]")
-
-            # Check if we have an API key saved in config.json
-            config_key = f"{client.name.lower()}_api_key"
-            api_key = ""
-<<<<<<< HEAD
-
-            if os.path.exists(CONFIG_FILE):
-                try:
-                    with open(CONFIG_FILE, 'r', encoding='utf-8') as f:
-                        config = json.load(f)
-                        api_key = config.get(config_key, "")
-                except Exception as e:
-                    log.error(f"Error loading config file: {e}")
-
-=======
-            
-            if os.path.exists(config_file):
-                try:
-                    config = load_json_with_comments(config_file)
-                    api_key = config.get(config_key, "")
-                except Exception as e:
-                    log.error(f"Error loading config file: {e}")
-            
->>>>>>> af923dd9
-            if api_key:
-                console.print(f"Found saved API key for {client.name}.")
-                use_saved = Confirm.ask("Use saved API key?", default=True)
-                if not use_saved:
-                    api_key = Prompt.ask(f"Enter {client.name} API key", password=True)
-            else:
-                api_key = Prompt.ask(f"Enter {client.name} API key", password=True)
-
-            client.api_key = api_key
-            client.update_headers()
-
-            # Save API key to config.json
-            if Confirm.ask("Save API key for future use?", default=True):
-                try:
-                    config = {}
-<<<<<<< HEAD
-                    if os.path.exists(CONFIG_FILE):
-                        with open(CONFIG_FILE, 'r', encoding='utf-8') as f:
-                            config = json.load(f)
-
-=======
-                    if os.path.exists(config_file):
-                        config = load_json_with_comments(config_file)
-                    
->>>>>>> af923dd9
-                    config[config_key] = api_key
-
-                    with open(CONFIG_FILE, 'w', encoding='utf-8') as f:
-                        json.dump(config, f, indent=4)
-
-                    console.print(f"[green]API key saved to {CONFIG_FILE}[/green]")
-                except Exception as e:
-                    console.print(f"[red]Error saving API key: {e}[/red]")
-
-        # Get available models with retry option
-        while True:
-            models = client.get_available_models()
-
-            if not models:
-                console.print(f"[bold yellow]No models available from {client.name}.[/bold yellow]")
-                if client.name in ["OpenRouter", "OpenAI"]:
-                    console.print(f"Make sure your API key for {client.name} is valid.")
-                else:
-                    console.print(f"Make sure the {client.name} server is running at {client.base_url}.")
-
-                retry = Confirm.ask("Retry connection?", default=True)
-                if retry:
-                    console.print(f"Retrying connection to {client.name}...")
-                    continue
-                else:
-                    # Allow choosing a different provider
-                    return self.select_model()
-
-            # If we got to here, we have models
-            break
-
-        console.print(f"\n[bold]Select model for persona generation:[/bold]")
-        for i, model in enumerate(models):
-            console.print(f"[{i+1}] {model}")
-
-        while True:
-            try:
-                choice = Prompt.ask(
-                    f"Select model (1-{len(models)})",
-                    console=console
-                )
-                idx = int(choice) - 1
-                if 0 <= idx < len(models):
-                    client.set_model(models[idx])
-                    self.selected_model = models[idx]
-                    break
-                else:
-                    console.print("[yellow]Invalid selection[/yellow]")
-            except ValueError:
-                console.print("[yellow]Please enter a number[/yellow]")
-
-        return True
-
-    def select_character_type(self) -> str:
-        """Let user select a character type for the persona."""
-        console.print("\n[bold]Select a character type for the persona:[/bold]")
-        for i, char_type in enumerate(self.character_types):
-            console.print(f"[{i+1}] {char_type}")
-
-        # Add custom option
-        console.print(f"[{len(self.character_types)+1}] Custom (specify your own)")
-
-        while True:
-            try:
-                choice = Prompt.ask(
-                    f"Select character type (1-{len(self.character_types)+1})",
-                    console=console
-                )
-                idx = int(choice) - 1
-                if 0 <= idx < len(self.character_types):
-                    return self.character_types[idx]
-                elif idx == len(self.character_types):
-                    # Custom character type
-                    custom_type = Prompt.ask(
-                        "Enter custom character type",
-                        console=console
-                    )
-                    return custom_type
-                else:
-                    console.print("[yellow]Invalid selection[/yellow]")
-            except ValueError:
-                console.print("[yellow]Please enter a number[/yellow]")
-
-    def select_age_range(self) -> int:
-        """Let user select an age range for the persona."""
-        console.print("\n[bold]Select an age range for the persona:[/bold]")
-        for i, (range_name, (min_age, max_age)) in enumerate(self.age_ranges.items()):
-            console.print(f"[{i+1}] {range_name} ({min_age}-{max_age})")
-
-        # Add custom option
-        console.print(f"[{len(self.age_ranges)+1}] Custom (specify exact age)")
-
-        while True:
-            try:
-                choice = Prompt.ask(
-                    f"Select age range (1-{len(self.age_ranges)+1})",
-                    console=console
-                )
-                idx = int(choice) - 1
-                if 0 <= idx < len(self.age_ranges):
-                    # Get a random age within the selected range
-                    range_name = list(self.age_ranges.keys())[idx]
-                    min_age, max_age = self.age_ranges[range_name]
-
-                    # Let user specify exact age within range
-                    while True:
-                        age = IntPrompt.ask(
-                            f"Enter specific age ({min_age}-{max_age})",
-                            console=console
-                        )
-                        if min_age <= age <= max_age:
-                            return age
-                        else:
-                            console.print(f"[yellow]Please enter an age between {min_age} and {max_age}[/yellow]")
-
-                elif idx == len(self.age_ranges):
-                    # Custom age
-                    while True:
-                        age = IntPrompt.ask(
-                            "Enter custom age (4-100)",
-                            console=console
-                        )
-                        if 4 <= age <= 100:
-                            return age
-                        else:
-                            console.print("[yellow]Please enter an age between 4 and 100[/yellow]")
-                else:
-                    console.print("[yellow]Invalid selection[/yellow]")
-            except ValueError:
-                console.print("[yellow]Please enter a number[/yellow]")
-
-    def select_gender(self) -> str:
-        """Let user select a gender for the persona."""
-        console.print("\n[bold]Select a gender for the persona:[/bold]")
-        for i, gender in enumerate(self.genders):
-            console.print(f"[{i+1}] {gender}")
-
-        # Add custom option
-        console.print(f"[{len(self.genders)+1}] Custom (specify your own)")
-
-        while True:
-            try:
-                choice = Prompt.ask(
-                    f"Select gender (1-{len(self.genders)+1})",
-                    console=console
-                )
-                idx = int(choice) - 1
-                if 0 <= idx < len(self.genders):
-                    return self.genders[idx]
-                elif idx == len(self.genders):
-                    # Custom gender
-                    custom_gender = Prompt.ask(
-                        "Enter custom gender",
-                        console=console
-                    )
-                    return custom_gender
-                else:
-                    console.print("[yellow]Invalid selection[/yellow]")
-            except ValueError:
-                console.print("[yellow]Please enter a number[/yellow]")
-
-    def generate_name(self, character_type: str, age: int, gender: str, regenerations=0) -> str:
-        """Generate a name for the persona."""
-        prompt = f"""Generate ONE appropriate first name for a fictional {gender}, {age}-year-old {character_type} character. 
-
-IMPORTANT INSTRUCTIONS:
-- Return ONLY a single name with no additional text
-- If the character is an AI Entity, generate a name that would be appropriate for an AI system, not a human name
-- NO explanations, quotes, or additional text - just the name itself
-"""
-
-        system_message = "You are a helpful assistant that generates realistic character names. Return ONLY the name with NO additional text."
-
-        console.print("[bold]Generating name...[/bold]")
-        response = self.selected_client.generate_response(prompt, system_message)
-
-        # Clean up response to just get the name
-        name = response.strip()
-        # Remove any quotation marks or extra text
-        name = name.replace('"', '').replace("'", "")
-        # Split by newlines and take first line if multiple lines
-        name = name.split('\n')[0].strip()
-
-        # If we get a title or extra text, try to clean it up
-        name_parts = name.split()
-        skip_words = ["name", "is", "would", "be", "character", "persona"]
-        if any(word.lower() in skip_words for word in name_parts[:2]) and len(name_parts) > 2:
-            name = ' '.join(name_parts[2:])
-
-        # Handle common title prefixes
-        prefixes = ["dr.", "dr", "mr.", "mr", "ms.", "ms", "mrs.", "mrs", "miss", "professor", "prof."]
-        for prefix in prefixes:
-            if name.lower().startswith(prefix + " "):
-                name = name[len(prefix) + 1:]
-
-        # Final cleanup for any remaining artifacts
-        name = name.strip(".,;:- ")
-
-        # Let user confirm or modify the name
-        console.print(f"Generated name: [bold]{name}[/bold]")
-        if not Confirm.ask("Use this name?", default=True):
-            action = Prompt.ask("Would you like to (1) enter a custom name or (2) regenerate?", console=console)
-            if action == "1":
-                name = Prompt.ask("Enter custom name", console=console)
-            elif action == "2":
-                if regenerations < 5:  # Regeneration limit
-                    name = self.generate_name(character_type, age, gender, regenerations + 1)
-                else:
-                    console.print("[yellow]Regeneration limit reached. Please enter a custom name.[/yellow]")
-                    name = Prompt.ask("Enter custom name", console=console)
-            else:
-                console.print("[yellow]Invalid selection[/yellow]")
-                name = Prompt.ask("Enter custom name", console=console)
-
-        return name
-
-    def generate_personality(self, name: str, character_type: str, age: int, gender: str, regenerations=0) -> str:
-        """Generate a personality description for the persona."""
-
-        # Ask user if they want to add custom details to influence the personality generation
-        console.print("\n[bold cyan]Would you like to add custom details to influence the personality generation?[/bold cyan]")
-        console.print("This could include specific traits, interests, background elements, or any other details.")
-
-        custom_details = ""
-        if Confirm.ask("Add custom details?", default=True):
-            console.print("Enter custom details (press Enter when done):")
-            lines = []
-            while True:
-                line = input()
-                if not line and lines:  # Empty line and we have content
-                    break
-                lines.append(line)
-            custom_details = '\n'.join(lines)
-            console.print(f"[green]Custom details added:[/green] {custom_details}")
-
-        # Build the prompt with custom details if provided
-        prompt = f"""Create a rich, detailed personality description for a fictional character with these attributes:
-- Name: {name}
-- Age: {age}
-- Gender: {gender}
-- Character type: {character_type}
-"""
-
-        # Add custom details to the prompt if provided
-        if custom_details:
-            prompt += f"\n- Additional details that MUST be incorporated: {custom_details}"
-
-        prompt += """\n
-SPECIFIC REQUIREMENTS:
-1. Write 6-8 sentences that vividly describe their personality traits, communication style, and thought processes.
-2. Include both strengths and weaknesses/quirks that make the character unique and compelling.
-3. Create a detailed, three-dimensional personality profile that feels like a real person.
-4. Focus on cognitive, emotional, and social characteristics.
-5. Make the description distinctive and avoid generic traits.
-6. Do NOT include any inappropriate or explicit content.
-7. Return ONLY the personality description, without repeating their name, age, gender, etc.
-
-IMPORTANT: For AI Entity characters:
-1. Do not include any details about a human physical body.
-2. Write the personality in the format of a system persona, focusing on functions, communication style, and specialized capabilities.
-"""
-
-        system_message = """You are a character development expert who specializes in creating detailed, realistic character personalities.
-Generate distinctive personality descriptions for fictional characters focusing on cognitive, emotional, and behavioral traits.
-Write detailed, vivid descriptions that make each character feel unique and three-dimensional.
-Your descriptions should be appropriate for all audiences while still being interesting and compelling."""
-
-        console.print("[bold]Generating personality...[/bold]")
-        response = self.selected_client.generate_response(prompt, system_message)
-
-        # Clean up response to just get the personality description
-        personality = response.strip()
-
-        # Show the generated personality and allow editing
-        console.print(f"\nGenerated personality description:")
-        console.print(Panel(personality, title=f"{name}'s Personality", border_style="green"))
-
-        if not Confirm.ask("Use this personality description?", default=True):
-            action = Prompt.ask("Would you like to (1) enter a custom personality or (2) regenerate?", console=console)
-            if action == "1":
-                console.print("Enter custom personality description (press Enter when done):")
-                lines = []
-                while True:
-                    line = input()
-                    if not line and lines:  # Empty line and we have content
-                        break
-                    lines.append(line)
-                personality = '\n'.join(lines)
-            elif action == "2":
-                if regenerations < 5:  # Regeneration limit
-                    personality = self.generate_personality(name, character_type, age, gender, regenerations + 1)
-                else:
-                    console.print("[yellow]Regeneration limit reached. Please enter a custom personality.[/yellow]")
-                    console.print("Enter custom personality description (press Enter when done):")
-                    lines = []
-                    while True:
-                        line = input()
-                        if not line and lines:  # Empty line and we have content
-                            break
-                        lines.append(line)
-                    personality = '\n'.join(lines)
-            else:
-                console.print("[yellow]Invalid selection[/yellow]")
-                console.print("Enter custom personality description (press Enter when done):")
-                lines = []
-                while True:
-                    line = input()
-                    if not line and lines:  # Empty line and we have content
-                        break
-                    lines.append(line)
-                personality = '\n'.join(lines)
-
-        return personality
-
-    def save_persona(self, persona: Dict[str, Any]) -> bool:
-        """Save the generated persona to the personas.json file."""
-        try:
-            # Create data structure if file doesn't exist
-            if not os.path.exists(PERSONAS_FILE) or os.path.getsize(PERSONAS_FILE) == 0:
-                data = {"personas": []}
-            else:
-                data = load_json_with_comments(PERSONAS_FILE)
-                if "personas" not in data:
-                    data["personas"] = []
-
-            # Add the new persona
-            data["personas"].append(persona)
-
-            # Save back to file with pretty formatting
-            with open(PERSONAS_FILE, 'w') as f:
-                json.dump(data, f, indent=4)
-
-            return True
-        except Exception as e:
-            log.error(f"Failed to save persona: {str(e)}")
-            console.print(Panel(
-                f"[bold red]Error saving persona: {str(e)}[/bold red]",
-                title="Error"
-            ))
-            return False
-
-    def generate_persona(self) -> Dict[str, Any]:
-        """Generate a complete persona based on user inputs and LLM responses."""
-        # Get character type preference
-        character_type = self.select_character_type()
-
-        # Get age preference
-        age = self.select_age_range()
-
-        # Get gender preference
-        gender = self.select_gender()
-
-        # Generate name
-        name = self.generate_name(character_type, age, gender)
-
-        # Generate personality (now with custom details support)
-        personality = self.generate_personality(name, character_type, age, gender)
-
-        # Create persona object
-        persona = {
-            "name": name,
-            "personality": personality,
-            "age": age,
-            "gender": gender,
-            "character_type": character_type  # Store the character type for reference
-        }
-
-        return persona
-
-    def display_persona(self, persona: Dict[str, Any]) -> None:
-        """Display a formatted view of the persona."""
-        console.print("\n[bold green]Generated Persona:[/bold green]")
-
-        # Create a styled table for display
-        table = Table(title=f"Character Profile: {persona['name']}", box=box.ROUNDED)
-        table.add_column("Attribute", style="cyan")
-        table.add_column("Value", style="green")
-
-        table.add_row("Name", persona['name'])
-        table.add_row("Age", str(persona['age']))
-        table.add_row("Gender", persona['gender'])
-        table.add_row("Character Type", persona.get('character_type', 'Not specified'))
-        table.add_row("Personality", persona['personality'])
-
-        console.print(table)
-
-    def run(self) -> None:
-        """Main method to run the persona generator."""
-        console.print(Panel.fit(
-            "Persona Generator - Create AI personas for Rich Chat",
-            title="Welcome",
-            border_style="blue"
-        ))
-
-        # Select model for generation
-        if not self.select_model():
-            console.print("[bold red]Failed to select model. Exiting...[/bold red]")
-            return
-
-        while True:
-            # Generate a new persona
-            console.print("\n[bold blue]Generating new persona...[/bold blue]")
-            persona = self.generate_persona()
-
-            # Display the generated persona
-            self.display_persona(persona)
-
-            # Confirm and save
-            if Confirm.ask("Add this persona to personas.json?", default=True):
-                if self.save_persona(persona):
-                    console.print("[bold green]Persona successfully added to personas.json![/bold green]")
-                else:
-                    console.print("[bold red]Failed to save persona.[/bold red]")
-
-            # Ask to generate another
-            if not Confirm.ask("Generate another persona?", default=True):
-                break
-
-        console.print("[bold blue]Thank you for using the Persona Generator![/bold blue]")
-
-
-if __name__ == "__main__":
-
-    generator = PersonaGenerator()
-    generator.run()
+#!/usr/bin/env python3
+"""
+persona_generator.py - A tool to generate AI personas and add them to personas.json
+
+This script generates creative and diverse AI personas using the same LLM models
+available in rich_chat.py (Ollama and LM Studio). Generated personas are
+automatically added to the personas.json file used by rich_chat.py.
+
+Usage:
+    python persona_generator.py
+
+Features:
+- Uses the same LLM providers as rich_chat.py
+- Customizable persona attributes
+- Safety filters to ensure appropriate content
+- Automated addition to personas.json
+"""
+
+import os
+import sys
+import json
+import time
+import logging
+from typing import Dict, List, Any, Optional
+
+from api_clients import (
+    APIClient,
+    OllamaClient,
+    LMStudioClient,
+    OpenRouterClient,
+    OpenAIClient,
+)
+from persona import Persona
+from utils.config_utils import load_json_with_comments
+
+from rich.console import Console
+from rich.panel import Panel
+from rich.text import Text
+from rich.prompt import Prompt, Confirm, IntPrompt
+from rich import box
+from rich.align import Align
+from rich.table import Table
+
+from config import (
+    PERSONAS_FILE,
+    CONFIG_FILE,
+    AGE_RANGES,
+    CHARACTER_TYPES,
+    GENDERS
+)
+
+# Configure console output
+console = Console()
+
+# Configure logging
+logging.basicConfig(
+    level=logging.INFO,
+    format="%(message)s",
+    datefmt="[%X]",
+)
+log = logging.getLogger("persona_generator")
+
+class PersonaGenerator:
+    """Generates AI personas using LLM providers."""
+
+    def __init__(self):
+        self.api_clients = {}
+        self.selected_client = None
+        self.selected_model = None
+
+        # Initialize API clients
+        self.api_clients["ollama"] = OllamaClient()
+        self.api_clients["lmstudio"] = LMStudioClient()
+        self.api_clients["openrouter"] = OpenRouterClient()
+        self.api_clients["openai"] = OpenAIClient()
+
+        # Character types for generating diverse personas
+        self.character_types = [
+            "Academic/Intellectual",
+            "Artist/Creative",
+            "Business Professional",
+            "Scientist/Researcher",
+            "Medical Professional",
+            "Technology Expert",
+            "Adventurer/Explorer",
+            "Educator/Teacher",
+            "Philosopher/Thinker",
+            "Humanitarian/Activist",
+            "Engineer/Builder",
+            "Writer/Storyteller",
+            "Historian/Archivist",
+            "Diplomat/Negotiator",
+            "Athlete/Physical Expert",
+            "Craftsperson/Artisan",
+            "AI Entity"
+        ]
+
+        # Age ranges for diverse personas
+        self.age_ranges = {
+            "Young Adult": (4, 14),
+            "Adult": (15, 25),
+            "Middle-Aged": (30, 45),
+            "Senior": (46, 85),
+            "AI Entity": (9, 99)
+        }
+
+        # Gender options
+        self.genders = ["male", "female", "non-binary", "AI Entity"]
+
+        # Load existing personas
+        self.existing_personas = self.load_personas()
+
+    def load_personas(self) -> List[Dict[str, Any]]:
+        """Load existing personas from file."""
+        try:
+            if os.path.exists(PERSONAS_FILE):
+                data = load_json_with_comments(PERSONAS_FILE)
+                if isinstance(data, list):
+                    return data
+                return data.get('personas', [])
+            else:
+                return []
+        except Exception as e:
+            log.error(f"Failed to load personas: {str(e)}")
+            console.print(Panel(
+                f"[bold red]Error loading personas: {str(e)}[/bold red]",
+                title="Error"
+            ))
+            return []
+
+    def select_model(self) -> bool:
+        """Let user select the API client and model for persona generation."""
+        console.print("\n[bold]Select API provider for persona generation:[/bold]")
+        console.print("[1] Ollama")
+        console.print("[2] LM Studio")
+        console.print("[3] OpenRouter")
+        console.print("[4] OpenAI")
+
+        while True:
+            try:
+                choice = Prompt.ask(
+                    "Select provider (1-4)",
+                    console=console
+                )
+                if choice == "1":
+                    client = self.api_clients["ollama"]
+                    break
+                elif choice == "2":
+                    client = self.api_clients["lmstudio"]
+                    break
+                elif choice == "3":
+                    client = self.api_clients["openrouter"]
+                    break
+                elif choice == "4":
+                    client = self.api_clients["openai"]
+                    break
+                else:
+                    console.print("[yellow]Invalid selection[/yellow]")
+            except ValueError:
+                console.print("[yellow]Please enter a number[/yellow]")
+
+        self.selected_client = client
+
+        # Handle API key input for OpenRouter and OpenAI
+        if client.name in ["OpenRouter", "OpenAI"]:
+            console.print(f"\n[bold]{client.name} requires an API key.[/bold]")
+
+            # Check if we have an API key saved in config.json
+            config_key = f"{client.name.lower()}_api_key"
+            api_key = ""
+            
+            if os.path.exists(CONFIG_FILE):
+                try:
+                    config = load_json_with_comments(CONFIG_FILE)
+                    api_key = config.get(config_key, "")
+                except Exception as e:
+                    log.error(f"Error loading config file: {e}")
+            
+            if api_key:
+                console.print(f"Found saved API key for {client.name}.")
+                use_saved = Confirm.ask("Use saved API key?", default=True)
+                if not use_saved:
+                    api_key = Prompt.ask(f"Enter {client.name} API key", password=True)
+            else:
+                api_key = Prompt.ask(f"Enter {client.name} API key", password=True)
+            
+            client.api_key = api_key
+            client.update_headers()
+            
+            # Save API key to config.json
+            if Confirm.ask("Save API key for future use?", default=True):
+                try:
+                    config = {}
+                    if os.path.exists(CONFIG_FILE):
+                        config = load_json_with_comments(CONFIG_FILE)
+                    
+                    config[config_key] = api_key
+                    
+                    with open(CONFIG_FILE, 'w', encoding='utf-8') as f:
+                        json.dump(config, f, indent=4)
+                    
+                    console.print(f"[green]API key saved to {CONFIG_FILE}[/green]")
+                except Exception as e:
+                    console.print(f"[red]Error saving API key: {e}[/red]")
+
+        # Get available models with retry option
+        while True:
+            models = client.get_available_models()
+
+            if not models:
+                console.print(f"[bold yellow]No models available from {client.name}.[/bold yellow]")
+                if client.name in ["OpenRouter", "OpenAI"]:
+                    console.print(f"Make sure your API key for {client.name} is valid.")
+                else:
+                    console.print(f"Make sure the {client.name} server is running at {client.base_url}.")
+
+                retry = Confirm.ask("Retry connection?", default=True)
+                if retry:
+                    console.print(f"Retrying connection to {client.name}...")
+                    continue
+                else:
+                    # Allow choosing a different provider
+                    return self.select_model()
+
+            # If we got to here, we have models
+            break
+
+        console.print(f"\n[bold]Select model for persona generation:[/bold]")
+        for i, model in enumerate(models):
+            console.print(f"[{i+1}] {model}")
+
+        while True:
+            try:
+                choice = Prompt.ask(
+                    f"Select model (1-{len(models)})",
+                    console=console
+                )
+                idx = int(choice) - 1
+                if 0 <= idx < len(models):
+                    client.set_model(models[idx])
+                    self.selected_model = models[idx]
+                    break
+                else:
+                    console.print("[yellow]Invalid selection[/yellow]")
+            except ValueError:
+                console.print("[yellow]Please enter a number[/yellow]")
+
+        return True
+
+    def select_character_type(self) -> str:
+        """Let user select a character type for the persona."""
+        console.print("\n[bold]Select a character type for the persona:[/bold]")
+        for i, char_type in enumerate(self.character_types):
+            console.print(f"[{i+1}] {char_type}")
+
+        # Add custom option
+        console.print(f"[{len(self.character_types)+1}] Custom (specify your own)")
+
+        while True:
+            try:
+                choice = Prompt.ask(
+                    f"Select character type (1-{len(self.character_types)+1})",
+                    console=console
+                )
+                idx = int(choice) - 1
+                if 0 <= idx < len(self.character_types):
+                    return self.character_types[idx]
+                elif idx == len(self.character_types):
+                    # Custom character type
+                    custom_type = Prompt.ask(
+                        "Enter custom character type",
+                        console=console
+                    )
+                    return custom_type
+                else:
+                    console.print("[yellow]Invalid selection[/yellow]")
+            except ValueError:
+                console.print("[yellow]Please enter a number[/yellow]")
+
+    def select_age_range(self) -> int:
+        """Let user select an age range for the persona."""
+        console.print("\n[bold]Select an age range for the persona:[/bold]")
+        for i, (range_name, (min_age, max_age)) in enumerate(self.age_ranges.items()):
+            console.print(f"[{i+1}] {range_name} ({min_age}-{max_age})")
+
+        # Add custom option
+        console.print(f"[{len(self.age_ranges)+1}] Custom (specify exact age)")
+
+        while True:
+            try:
+                choice = Prompt.ask(
+                    f"Select age range (1-{len(self.age_ranges)+1})",
+                    console=console
+                )
+                idx = int(choice) - 1
+                if 0 <= idx < len(self.age_ranges):
+                    # Get a random age within the selected range
+                    range_name = list(self.age_ranges.keys())[idx]
+                    min_age, max_age = self.age_ranges[range_name]
+
+                    # Let user specify exact age within range
+                    while True:
+                        age = IntPrompt.ask(
+                            f"Enter specific age ({min_age}-{max_age})",
+                            console=console
+                        )
+                        if min_age <= age <= max_age:
+                            return age
+                        else:
+                            console.print(f"[yellow]Please enter an age between {min_age} and {max_age}[/yellow]")
+
+                elif idx == len(self.age_ranges):
+                    # Custom age
+                    while True:
+                        age = IntPrompt.ask(
+                            "Enter custom age (4-100)",
+                            console=console
+                        )
+                        if 4 <= age <= 100:
+                            return age
+                        else:
+                            console.print("[yellow]Please enter an age between 4 and 100[/yellow]")
+                else:
+                    console.print("[yellow]Invalid selection[/yellow]")
+            except ValueError:
+                console.print("[yellow]Please enter a number[/yellow]")
+
+    def select_gender(self) -> str:
+        """Let user select a gender for the persona."""
+        console.print("\n[bold]Select a gender for the persona:[/bold]")
+        for i, gender in enumerate(self.genders):
+            console.print(f"[{i+1}] {gender}")
+
+        # Add custom option
+        console.print(f"[{len(self.genders)+1}] Custom (specify your own)")
+
+        while True:
+            try:
+                choice = Prompt.ask(
+                    f"Select gender (1-{len(self.genders)+1})",
+                    console=console
+                )
+                idx = int(choice) - 1
+                if 0 <= idx < len(self.genders):
+                    return self.genders[idx]
+                elif idx == len(self.genders):
+                    # Custom gender
+                    custom_gender = Prompt.ask(
+                        "Enter custom gender",
+                        console=console
+                    )
+                    return custom_gender
+                else:
+                    console.print("[yellow]Invalid selection[/yellow]")
+            except ValueError:
+                console.print("[yellow]Please enter a number[/yellow]")
+
+    def generate_name(self, character_type: str, age: int, gender: str, regenerations=0) -> str:
+        """Generate a name for the persona."""
+        prompt = f"""Generate ONE appropriate first name for a fictional {gender}, {age}-year-old {character_type} character. 
+
+IMPORTANT INSTRUCTIONS:
+- Return ONLY a single name with no additional text
+- If the character is an AI Entity, generate a name that would be appropriate for an AI system, not a human name
+- NO explanations, quotes, or additional text - just the name itself
+"""
+
+        system_message = "You are a helpful assistant that generates realistic character names. Return ONLY the name with NO additional text."
+
+        console.print("[bold]Generating name...[/bold]")
+        response = self.selected_client.generate_response(prompt, system_message)
+
+        # Clean up response to just get the name
+        name = response.strip()
+        # Remove any quotation marks or extra text
+        name = name.replace('"', '').replace("'", "")
+        # Split by newlines and take first line if multiple lines
+        name = name.split('\n')[0].strip()
+
+        # If we get a title or extra text, try to clean it up
+        name_parts = name.split()
+        skip_words = ["name", "is", "would", "be", "character", "persona"]
+        if any(word.lower() in skip_words for word in name_parts[:2]) and len(name_parts) > 2:
+            name = ' '.join(name_parts[2:])
+
+        # Handle common title prefixes
+        prefixes = ["dr.", "dr", "mr.", "mr", "ms.", "ms", "mrs.", "mrs", "miss", "professor", "prof."]
+        for prefix in prefixes:
+            if name.lower().startswith(prefix + " "):
+                name = name[len(prefix) + 1:]
+
+        # Final cleanup for any remaining artifacts
+        name = name.strip(".,;:- ")
+
+        # Let user confirm or modify the name
+        console.print(f"Generated name: [bold]{name}[/bold]")
+        if not Confirm.ask("Use this name?", default=True):
+            action = Prompt.ask("Would you like to (1) enter a custom name or (2) regenerate?", console=console)
+            if action == "1":
+                name = Prompt.ask("Enter custom name", console=console)
+            elif action == "2":
+                if regenerations < 5:  # Regeneration limit
+                    name = self.generate_name(character_type, age, gender, regenerations + 1)
+                else:
+                    console.print("[yellow]Regeneration limit reached. Please enter a custom name.[/yellow]")
+                    name = Prompt.ask("Enter custom name", console=console)
+            else:
+                console.print("[yellow]Invalid selection[/yellow]")
+                name = Prompt.ask("Enter custom name", console=console)
+
+        return name
+
+    def generate_personality(self, name: str, character_type: str, age: int, gender: str, regenerations=0) -> str:
+        """Generate a personality description for the persona."""
+
+        # Ask user if they want to add custom details to influence the personality generation
+        console.print("\n[bold cyan]Would you like to add custom details to influence the personality generation?[/bold cyan]")
+        console.print("This could include specific traits, interests, background elements, or any other details.")
+
+        custom_details = ""
+        if Confirm.ask("Add custom details?", default=True):
+            console.print("Enter custom details (press Enter when done):")
+            lines = []
+            while True:
+                line = input()
+                if not line and lines:  # Empty line and we have content
+                    break
+                lines.append(line)
+            custom_details = '\n'.join(lines)
+            console.print(f"[green]Custom details added:[/green] {custom_details}")
+
+        # Build the prompt with custom details if provided
+        prompt = f"""Create a rich, detailed personality description for a fictional character with these attributes:
+- Name: {name}
+- Age: {age}
+- Gender: {gender}
+- Character type: {character_type}
+"""
+
+        # Add custom details to the prompt if provided
+        if custom_details:
+            prompt += f"\n- Additional details that MUST be incorporated: {custom_details}"
+
+        prompt += """\n
+SPECIFIC REQUIREMENTS:
+1. Write 6-8 sentences that vividly describe their personality traits, communication style, and thought processes.
+2. Include both strengths and weaknesses/quirks that make the character unique and compelling.
+3. Create a detailed, three-dimensional personality profile that feels like a real person.
+4. Focus on cognitive, emotional, and social characteristics.
+5. Make the description distinctive and avoid generic traits.
+6. Do NOT include any inappropriate or explicit content.
+7. Return ONLY the personality description, without repeating their name, age, gender, etc.
+
+IMPORTANT: For AI Entity characters:
+1. Do not include any details about a human physical body.
+2. Write the personality in the format of a system persona, focusing on functions, communication style, and specialized capabilities.
+"""
+
+        system_message = """You are a character development expert who specializes in creating detailed, realistic character personalities.
+Generate distinctive personality descriptions for fictional characters focusing on cognitive, emotional, and behavioral traits.
+Write detailed, vivid descriptions that make each character feel unique and three-dimensional.
+Your descriptions should be appropriate for all audiences while still being interesting and compelling."""
+
+        console.print("[bold]Generating personality...[/bold]")
+        response = self.selected_client.generate_response(prompt, system_message)
+
+        # Clean up response to just get the personality description
+        personality = response.strip()
+
+        # Show the generated personality and allow editing
+        console.print(f"\nGenerated personality description:")
+        console.print(Panel(personality, title=f"{name}'s Personality", border_style="green"))
+
+        if not Confirm.ask("Use this personality description?", default=True):
+            action = Prompt.ask("Would you like to (1) enter a custom personality or (2) regenerate?", console=console)
+            if action == "1":
+                console.print("Enter custom personality description (press Enter when done):")
+                lines = []
+                while True:
+                    line = input()
+                    if not line and lines:  # Empty line and we have content
+                        break
+                    lines.append(line)
+                personality = '\n'.join(lines)
+            elif action == "2":
+                if regenerations < 5:  # Regeneration limit
+                    personality = self.generate_personality(name, character_type, age, gender, regenerations + 1)
+                else:
+                    console.print("[yellow]Regeneration limit reached. Please enter a custom personality.[/yellow]")
+                    console.print("Enter custom personality description (press Enter when done):")
+                    lines = []
+                    while True:
+                        line = input()
+                        if not line and lines:  # Empty line and we have content
+                            break
+                        lines.append(line)
+                    personality = '\n'.join(lines)
+            else:
+                console.print("[yellow]Invalid selection[/yellow]")
+                console.print("Enter custom personality description (press Enter when done):")
+                lines = []
+                while True:
+                    line = input()
+                    if not line and lines:  # Empty line and we have content
+                        break
+                    lines.append(line)
+                personality = '\n'.join(lines)
+
+        return personality
+
+    def save_persona(self, persona: Dict[str, Any]) -> bool:
+        """Save the generated persona to the personas.json file."""
+        try:
+            # Create data structure if file doesn't exist
+            if not os.path.exists(PERSONAS_FILE) or os.path.getsize(PERSONAS_FILE) == 0:
+                data = {"personas": []}
+            else:
+                data = load_json_with_comments(PERSONAS_FILE)
+                if "personas" not in data:
+                    data["personas"] = []
+
+            # Add the new persona
+            data["personas"].append(persona)
+
+            # Save back to file with pretty formatting
+            with open(PERSONAS_FILE, 'w') as f:
+                json.dump(data, f, indent=4)
+
+            return True
+        except Exception as e:
+            log.error(f"Failed to save persona: {str(e)}")
+            console.print(Panel(
+                f"[bold red]Error saving persona: {str(e)}[/bold red]",
+                title="Error"
+            ))
+            return False
+
+    def generate_persona(self) -> Dict[str, Any]:
+        """Generate a complete persona based on user inputs and LLM responses."""
+        # Get character type preference
+        character_type = self.select_character_type()
+
+        # Get age preference
+        age = self.select_age_range()
+
+        # Get gender preference
+        gender = self.select_gender()
+
+        # Generate name
+        name = self.generate_name(character_type, age, gender)
+
+        # Generate personality (now with custom details support)
+        personality = self.generate_personality(name, character_type, age, gender)
+
+        # Create persona object
+        persona = {
+            "name": name,
+            "personality": personality,
+            "age": age,
+            "gender": gender,
+            "character_type": character_type  # Store the character type for reference
+        }
+
+        return persona
+
+    def display_persona(self, persona: Dict[str, Any]) -> None:
+        """Display a formatted view of the persona."""
+        console.print("\n[bold green]Generated Persona:[/bold green]")
+
+        # Create a styled table for display
+        table = Table(title=f"Character Profile: {persona['name']}", box=box.ROUNDED)
+        table.add_column("Attribute", style="cyan")
+        table.add_column("Value", style="green")
+
+        table.add_row("Name", persona['name'])
+        table.add_row("Age", str(persona['age']))
+        table.add_row("Gender", persona['gender'])
+        table.add_row("Character Type", persona.get('character_type', 'Not specified'))
+        table.add_row("Personality", persona['personality'])
+
+        console.print(table)
+
+    def run(self) -> None:
+        """Main method to run the persona generator."""
+        console.print(Panel.fit(
+            "Persona Generator - Create AI personas for Rich Chat",
+            title="Welcome",
+            border_style="blue"
+        ))
+
+        # Select model for generation
+        if not self.select_model():
+            console.print("[bold red]Failed to select model. Exiting...[/bold red]")
+            return
+
+        while True:
+            # Generate a new persona
+            console.print("\n[bold blue]Generating new persona...[/bold blue]")
+            persona = self.generate_persona()
+
+            # Display the generated persona
+            self.display_persona(persona)
+
+            # Confirm and save
+            if Confirm.ask("Add this persona to personas.json?", default=True):
+                if self.save_persona(persona):
+                    console.print("[bold green]Persona successfully added to personas.json![/bold green]")
+                else:
+                    console.print("[bold red]Failed to save persona.[/bold red]")
+
+            # Ask to generate another
+            if not Confirm.ask("Generate another persona?", default=True):
+                break
+
+        console.print("[bold blue]Thank you for using the Persona Generator![/bold blue]")
+
+
+if __name__ == "__main__":
+
+    generator = PersonaGenerator()
+    generator.run()